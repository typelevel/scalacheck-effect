ThisBuild / baseVersion := "1.0"

ThisBuild / organization := "org.typelevel"
ThisBuild / organizationName := "Typelevel"

ThisBuild / publishGithubUser := "mpilquist"
ThisBuild / publishFullName := "Michael Pilquist"

<<<<<<< HEAD
ThisBuild / crossScalaVersions := List("3.0.0", "2.12.11", "2.13.6")
=======
ThisBuild / crossScalaVersions := List("3.0.0", "2.12.14", "2.13.5")
>>>>>>> 4006572f

ThisBuild / spiewakCiReleaseSnapshots := true

ThisBuild / spiewakMainBranches := List("main")

ThisBuild / homepage := Some(url("https://github.com/typelevel/scalacheck-effect"))

ThisBuild / licenses := List("Apache-2.0" -> url("http://www.apache.org/licenses/LICENSE-2.0"))

ThisBuild / scalafmtOnCompile := true

ThisBuild / scmInfo := Some(
  ScmInfo(
    url("https://github.com/typelevel/scalacheck-effect"),
    "git@github.com:typelevel/scalacheck-effect.git"
  )
)

lazy val root = project
  .in(file("."))
  .aggregate(core.jvm, core.js, munit.jvm, munit.js)
  .enablePlugins(NoPublishPlugin, SonatypeCiReleasePlugin)

lazy val core = crossProject(JSPlatform, JVMPlatform)
  .settings(
    name := "scalacheck-effect",
    Compile / scalacOptions ~= {
      _.filterNot(_ == "-Xfatal-warnings")
    } // we need to turn this off because scalacheck's API uses Stream, which is deprecated
  )
  .settings(
    libraryDependencies ++= List(
      "org.scalacheck" %%% "scalacheck" % "1.15.4",
      "org.typelevel" %%% "cats-core" % "2.6.1"
    )
  )

lazy val munit = crossProject(JSPlatform, JVMPlatform)
  .settings(
    name := "scalacheck-effect-munit",
    testFrameworks += new TestFramework("munit.Framework")
  )
  .jsSettings(
    scalaJSLinkerConfig ~= (_.withModuleKind(ModuleKind.CommonJSModule))
  )
  .dependsOn(core)
  .settings(
    libraryDependencies ++= List(
      "org.scalameta" %%% "munit-scalacheck" % "0.7.26",
      "org.typelevel" %%% "cats-effect" % "3.1.1" % Test
    )
  )<|MERGE_RESOLUTION|>--- conflicted
+++ resolved
@@ -6,11 +6,7 @@
 ThisBuild / publishGithubUser := "mpilquist"
 ThisBuild / publishFullName := "Michael Pilquist"
 
-<<<<<<< HEAD
-ThisBuild / crossScalaVersions := List("3.0.0", "2.12.11", "2.13.6")
-=======
 ThisBuild / crossScalaVersions := List("3.0.0", "2.12.14", "2.13.5")
->>>>>>> 4006572f
 
 ThisBuild / spiewakCiReleaseSnapshots := true
 

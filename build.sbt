--- conflicted
+++ resolved
@@ -28,12 +28,7 @@
   .dependsOn(core)
   .settings(
     libraryDependencies ++= List(
-<<<<<<< HEAD
       "org.scalameta" %%% "munit-scalacheck" % "1.0.0-M11",
-      "org.typelevel" %%% "cats-effect" % "3.5.0" % Test
-=======
-      "org.scalameta" %%% "munit-scalacheck" % "1.0.0-M7",
       "org.typelevel" %%% "cats-effect" % "3.5.3" % Test
->>>>>>> acc1737e
     )
   )
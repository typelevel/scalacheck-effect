import sbtcrossproject.CrossPlugin.autoImport.crossProject
import sbtcrossproject.CrossPlugin.autoImport.CrossType

ThisBuild / baseVersion := "0.0"

ThisBuild / organization := "org.typelevel"
ThisBuild / organizationName := "Typelevel"

ThisBuild / publishGithubUser := "mpilquist"
ThisBuild / publishFullName := "Michael Pilquist"

ThisBuild / crossScalaVersions := List("0.25.0", "0.26.0-RC1", "2.12.11", "2.13.2")

ThisBuild / githubWorkflowPublishTargetBranches := Seq(
  RefPredicate.Equals(Ref.Branch("main")),
  RefPredicate.StartsWith(Ref.Tag("v"))
)
ThisBuild / githubWorkflowEnv ++= Map(
  "SONATYPE_USERNAME" -> s"$${{ secrets.SONATYPE_USERNAME }}",
  "SONATYPE_PASSWORD" -> s"$${{ secrets.SONATYPE_PASSWORD }}",
  "PGP_SECRET" -> s"$${{ secrets.PGP_SECRET }}",
  "PGP_PASSPHRASE" -> s"$${{ secrets.PGP_PASSPHRASE }}"
)
ThisBuild / githubWorkflowTargetTags += "v*"

<<<<<<< HEAD
ThisBuild / githubWorkflowPublishPreamble +=
  WorkflowStep.Run(
    List("echo $PGP_SECRET | gpg --import"),    // TODO we'll need to strip the encryption here, which is a pain, if we can't remove it earlier
    name = Some("Import signing key"))

ThisBuild / githubWorkflowPublish := Seq(WorkflowStep.Sbt(List("release")))
=======
>>>>>>> ae63cd0e

lazy val root = project.in(file("."))
  .aggregate(core.jvm, core.js, munit.jvm, munit.js)
  .settings(noPublishSettings)

val commonSettings = Seq(
  homepage := Some(url("https://github.com/typelevel/scalacheck-effect")),
  licenses := List("Apache-2.0" -> url("http://www.apache.org/licenses/LICENSE-2.0")),

  libraryDependencies ++= {
    if (isDotty.value) Nil
    else Seq(scalafixSemanticdb)
  },

  scalafmtOnCompile := true
)

lazy val core = crossProject(JSPlatform, JVMPlatform).settings(commonSettings).settings(
  name := "scalacheck-effect",

  libraryDependencies ++= List(
    "org.typelevel"  %%% "cats-core" % "2.1.1",
    "org.scalacheck" %% "scalacheck" % "1.14.3"),

  Compile / scalacOptions ~= { _.filterNot(_ == "-Xfatal-warnings") }   // we need to turn this off because scalacheck's API uses Stream, which is deprecated
)
.settings(dottyLibrarySettings)
.settings(dottyJsSettings(ThisBuild / crossScalaVersions))

lazy val munit = crossProject(JSPlatform, JVMPlatform).settings(commonSettings).settings(
  name := "scalacheck-effect-munit",

  libraryDependencies += "org.typelevel"  %%% "cats-effect" % "2.1.4" % Test,

  testFrameworks += new TestFramework("munit.Framework")
).jsSettings(
  scalaJSLinkerConfig ~= (_.withModuleKind(ModuleKind.CommonJSModule))
).dependsOn(core)
.settings(dottyLibrarySettings)
.settings(dottyJsSettings(ThisBuild / crossScalaVersions))
.settings(libraryDependencies += "org.scalameta" %%% "munit-scalacheck" % "0.7.10")<|MERGE_RESOLUTION|>--- conflicted
+++ resolved
@@ -23,15 +23,12 @@
 )
 ThisBuild / githubWorkflowTargetTags += "v*"
 
-<<<<<<< HEAD
 ThisBuild / githubWorkflowPublishPreamble +=
   WorkflowStep.Run(
-    List("echo $PGP_SECRET | gpg --import"),    // TODO we'll need to strip the encryption here, which is a pain, if we can't remove it earlier
+    List("echo $PGP_SECRET | gpg --import"),
     name = Some("Import signing key"))
 
 ThisBuild / githubWorkflowPublish := Seq(WorkflowStep.Sbt(List("release")))
-=======
->>>>>>> ae63cd0e
 
 lazy val root = project.in(file("."))
   .aggregate(core.jvm, core.js, munit.jvm, munit.js)

ThisBuild / tlBaseVersion := "2.0"

ThisBuild / developers += tlGitHubDev("mpilquist", "Michael Pilquist")
ThisBuild / startYear := Some(2021)

<<<<<<< HEAD
ThisBuild / crossScalaVersions := List("3.2.2", "2.12.17", "2.13.12")
=======
ThisBuild / crossScalaVersions := List("3.3.3", "2.12.17", "2.13.10")
>>>>>>> 4d7507da
ThisBuild / tlVersionIntroduced := Map("3" -> "1.0.2")

lazy val root = tlCrossRootProject.aggregate(core, munit)

lazy val core = crossProject(JSPlatform, JVMPlatform, NativePlatform)
  .settings(
    name := "scalacheck-effect",
    tlFatalWarnings := false
  )
  .settings(
    libraryDependencies ++= List(
      "org.scalacheck" %%% "scalacheck" % "1.17.0",
      "org.typelevel" %%% "cats-core" % "2.10.0"
    )
  )

lazy val munit = crossProject(JSPlatform, JVMPlatform, NativePlatform)
  .settings(
    name := "scalacheck-effect-munit",
    testFrameworks += new TestFramework("munit.Framework")
  )
  .dependsOn(core)
  .settings(
    libraryDependencies ++= List(
      "org.scalameta" %%% "munit-scalacheck" % "1.0.0-M7",
      "org.typelevel" %%% "cats-effect" % "3.5.3" % Test
    )
  )<|MERGE_RESOLUTION|>--- conflicted
+++ resolved
@@ -3,11 +3,7 @@
 ThisBuild / developers += tlGitHubDev("mpilquist", "Michael Pilquist")
 ThisBuild / startYear := Some(2021)
 
-<<<<<<< HEAD
-ThisBuild / crossScalaVersions := List("3.2.2", "2.12.17", "2.13.12")
-=======
-ThisBuild / crossScalaVersions := List("3.3.3", "2.12.17", "2.13.10")
->>>>>>> 4d7507da
+ThisBuild / crossScalaVersions := List("3.3.3", "2.12.17", "2.13.12")
 ThisBuild / tlVersionIntroduced := Map("3" -> "1.0.2")
 
 lazy val root = tlCrossRootProject.aggregate(core, munit)

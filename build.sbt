ThisBuild / tlBaseVersion := "2.0"

ThisBuild / developers += tlGitHubDev("mpilquist", "Michael Pilquist")
ThisBuild / startYear := Some(2021)

ThisBuild / crossScalaVersions := List("3.1.3", "2.12.16", "2.13.8")
ThisBuild / tlVersionIntroduced := Map("3" -> "1.0.2")

lazy val root = tlCrossRootProject.aggregate(core, munit)

lazy val core = crossProject(JSPlatform, JVMPlatform)
  .settings(
    name := "scalacheck-effect",
    tlFatalWarnings := false
  )
  .settings(
    libraryDependencies ++= List(
      "org.scalacheck" %%% "scalacheck" % "1.16.0",
      "org.typelevel" %%% "cats-core" % "2.8.0"
    )
  )

lazy val munit = crossProject(JSPlatform, JVMPlatform)
  .settings(
    name := "scalacheck-effect-munit",
    testFrameworks += new TestFramework("munit.Framework")
  )
  .dependsOn(core)
  .settings(
    libraryDependencies ++= List(
<<<<<<< HEAD
      "org.scalameta" %%% "munit-scalacheck" % "1.0.0-M6",
      "org.typelevel" %%% "cats-effect" % "3.3.11" % Test
=======
      "org.scalameta" %%% "munit-scalacheck" % "0.7.29",
      "org.typelevel" %%% "cats-effect" % "3.3.14" % Test
>>>>>>> 42715875
    )
  )<|MERGE_RESOLUTION|>--- conflicted
+++ resolved
@@ -28,12 +28,7 @@
   .dependsOn(core)
   .settings(
     libraryDependencies ++= List(
-<<<<<<< HEAD
       "org.scalameta" %%% "munit-scalacheck" % "1.0.0-M6",
-      "org.typelevel" %%% "cats-effect" % "3.3.11" % Test
-=======
-      "org.scalameta" %%% "munit-scalacheck" % "0.7.29",
       "org.typelevel" %%% "cats-effect" % "3.3.14" % Test
->>>>>>> 42715875
     )
   )
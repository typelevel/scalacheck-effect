/*
 * Copyright 2021 Typelevel
 *
 * Licensed under the Apache License, Version 2.0 (the "License");
 * you may not use this file except in compliance with the License.
 * You may obtain a copy of the License at
 *
 *     http://www.apache.org/licenses/LICENSE-2.0
 *
 * Unless required by applicable law or agreed to in writing, software
 * distributed under the License is distributed on an "AS IS" BASIS,
 * WITHOUT WARRANTIES OR CONDITIONS OF ANY KIND, either express or implied.
 * See the License for the specific language governing permissions and
 * limitations under the License.
 */

package munit

import cats.implicits._
<<<<<<< HEAD
=======
import org.scalacheck.{Gen, Test}
import org.scalacheck.Test.PropException
>>>>>>> 66ad553b
import org.scalacheck.effect.PropF
import org.scalacheck.rng.Seed
import org.scalacheck.util.Pretty
import org.scalacheck.{Gen, Test}

import java.lang.reflect.{InvocationTargetException, UndeclaredThrowableException}
import scala.annotation.tailrec
import scala.concurrent.ExecutionException

/** Extends `ScalaCheckSuite`, adding support for evaluation of effectful properties (`PropF[F]`
  * values).
  *
  * This trait transforms tests which return `PropF[F]` values in to `F[Unit]` values. The `F[Unit]`
  * values are transformed to a `Future[Unit]` via `munitValueTransform`. Hence, an appropriate
  * value transform must be registered for the effect type in use. This is typically done by mixing
  * in an MUnit compatibility trait for the desired effect type.
  */
trait ScalaCheckEffectSuite extends ScalaCheckSuite {

  private val initialSeed: Seed =
    scalaCheckTestParameters.initialSeed.getOrElse(
      Seed.fromBase64(scalaCheckInitialSeed).get
    )

  private val genParameters: Gen.Parameters =
    Gen.Parameters.default
      .withLegacyShrinking(scalaCheckTestParameters.useLegacyShrinking)
      .withInitialSeed(initialSeed)

  override def munitValueTransforms: List[ValueTransform] =
    super.munitValueTransforms :+ scalaCheckPropFValueTransform :+ scalaCheckTestResultTransform

  private val scalaCheckPropFValueTransform: ValueTransform =
    new ValueTransform(
      "ScalaCheck PropF",
      { case p: PropF[f] =>
        super.munitValueTransform(checkPropF[f](p))
      }
    )
  private val scalaCheckTestResultTransform: ValueTransform =
    new ValueTransform(
      "ScalaCheck TestResult",
      { case p: Test.Result =>
        super.munitValueTransform(parseTestResult(p))
      }
    )

  private def checkPropF[F[_]](prop: PropF[F])(implicit loc: Location): F[Unit] = {
    import prop.F
<<<<<<< HEAD
    prop.check(scalaCheckTestParameters, genParameters).map(parseTestResult)
  }

  private def parseTestResult(result: Test.Result)(implicit loc: Location): Unit = {
    if (!result.passed) {
      val seed = genParameters.initialSeed.get
      val seedMessage =
        s"""|Failing seed: ${seed.toBase64}
            |You can reproduce this failure by adding the following override to your suite:
            |
            |  override def scalaCheckInitialSeed = "${seed.toBase64}"
            |""".stripMargin
      fail(seedMessage + "\n" + Pretty.pretty(result, scalaCheckPrettyParameters))
=======
    prop.check(scalaCheckTestParameters, genParameters).map(fixResultException).flatMap { result =>
      if (result.passed) F.unit
      else {
        val seed = genParameters.initialSeed.get
        val seedMessage = s"""|Failing seed: ${seed.toBase64}
                              |You can reproduce this failure by adding the following override to your suite:
                              |
                              |  override def scalaCheckInitialSeed = "${seed.toBase64}"
                              |""".stripMargin
        fail(seedMessage + "\n" + Pretty.pretty(result, scalaCheckPrettyParameters))
      }
>>>>>>> 66ad553b
    }
  }

  private def fixResultException(result: Test.Result): Test.Result =
    result.copy(
      status = result.status match {
        case p @ PropException(_, e, _) => p.copy(e = rootCause(e))
        case default                    => default
      }
    )

  // https://github.com/scalameta/munit/blob/68c2d13868baec9a77384f11f97505ecc0ce3eba/munit/shared/src/main/scala/munit/MUnitRunner.scala#L318-L326
  @tailrec
  private def rootCause(x: Throwable): Throwable = x match {
    case _: InvocationTargetException | _: ExceptionInInitializerError |
        _: UndeclaredThrowableException | _: ExecutionException if x.getCause != null =>
      rootCause(x.getCause)
    case _ => x
  }

}<|MERGE_RESOLUTION|>--- conflicted
+++ resolved
@@ -17,15 +17,11 @@
 package munit
 
 import cats.implicits._
-<<<<<<< HEAD
-=======
 import org.scalacheck.{Gen, Test}
 import org.scalacheck.Test.PropException
->>>>>>> 66ad553b
 import org.scalacheck.effect.PropF
 import org.scalacheck.rng.Seed
 import org.scalacheck.util.Pretty
-import org.scalacheck.{Gen, Test}
 
 import java.lang.reflect.{InvocationTargetException, UndeclaredThrowableException}
 import scala.annotation.tailrec
@@ -71,8 +67,7 @@
 
   private def checkPropF[F[_]](prop: PropF[F])(implicit loc: Location): F[Unit] = {
     import prop.F
-<<<<<<< HEAD
-    prop.check(scalaCheckTestParameters, genParameters).map(parseTestResult)
+    prop.check(scalaCheckTestParameters, genParameters).map(fixResultException).map(parseTestResult)
   }
 
   private def parseTestResult(result: Test.Result)(implicit loc: Location): Unit = {
@@ -85,19 +80,6 @@
             |  override def scalaCheckInitialSeed = "${seed.toBase64}"
             |""".stripMargin
       fail(seedMessage + "\n" + Pretty.pretty(result, scalaCheckPrettyParameters))
-=======
-    prop.check(scalaCheckTestParameters, genParameters).map(fixResultException).flatMap { result =>
-      if (result.passed) F.unit
-      else {
-        val seed = genParameters.initialSeed.get
-        val seedMessage = s"""|Failing seed: ${seed.toBase64}
-                              |You can reproduce this failure by adding the following override to your suite:
-                              |
-                              |  override def scalaCheckInitialSeed = "${seed.toBase64}"
-                              |""".stripMargin
-        fail(seedMessage + "\n" + Pretty.pretty(result, scalaCheckPrettyParameters))
-      }
->>>>>>> 66ad553b
     }
   }
 
